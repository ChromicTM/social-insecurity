"""Provides all routes for the Social Insecurity application.

This file contains the routes for the application. It is imported by the social_insecurity package.
It also contains the SQL queries used for communicating with the database.
"""

from pathlib import Path

from flask import current_app as app, session, request
from flask import flash, jsonify, redirect, render_template, send_from_directory, url_for
import time

from werkzeug.utils import secure_filename

from social_insecurity import Config, sqlite
from social_insecurity.forms import CommentsForm, FriendsForm, IndexForm, PostForm, ProfileForm

from typing import Optional

last_post_times = {}
upload_history = {}
login_attempts = {}

def is_logged_in() -> bool:
    """Checks if the user is logged in.
    
    Returns:
        out (bool): True if logged in, False otherwise.
    """
    return "user_id" in session

def get_current_user_data() -> Optional[dict]:
    """Returns the current user's data from the database.

    Returns:
        out (dict): The user's data.
    """
    return sqlite.get_user_data(id=session["user_id"])

@app.before_request
def rate_limit_post_requests():
    if request.method != "POST":
        return
    
    if is_logged_in():
        user_id = session["user_id"]
    else:
        user_id = request.remote_addr
    
    now = time.time() * 1000
    last_time = last_post_times.get(user_id, 0)
    if now - last_time < app.config["COOLDOWN_MS"]:
        wait_time = int(app.config["COOLDOWN_MS"] - (now - last_time))
        return jsonify({
            "error": f"Rate limit: wait {wait_time}ms before next POST."
        }), 429
    last_post_times[user_id] = now

@app.route("/", methods=["GET", "POST"])
@app.route("/index", methods=["GET", "POST"])
def index():
    """Provides the index page for the application.

    It reads the composite IndexForm and based on which form was submitted,
    it either logs the user in or registers a new user.

    If no form was submitted, it simply renders the index page.
    """
    if is_logged_in():
        user = get_current_user_data()

        if user is None:
            return redirect(url_for("logout"))
        
        return redirect(url_for("stream", username=user["username"]))
    
    index_form = IndexForm()
    login_form = index_form.login
    register_form = index_form.register

    if login_form.is_submitted() and login_form.submit.data:
        user_password = sqlite.get_user_password(login_form.username.data)
        user_id = sqlite.get_user_id(login_form.username.data)

        if user_password is None:
            flash("Sorry, this user does not exist!", category="warning")
        elif login_attempts.get(login_form.username.data, {}).get("attempts", 0) >= app.config["MAX_LOGIN_ATTEMPTS"]:
            if login_attempts[login_form.username.data]["last_attempt"] < time.time() + app.config["LOGIN_COOLDOWN"]:
                flash("Too many login attempts, please try again later.", category="danger")
            else:
                login_attempts[login_form.username.data] = {
                    "attempts": 0,
                    "last_attempt": 0
                }
        elif user_password != login_form.password.data:
            flash("Sorry, wrong password!", category="warning")
        elif user_password == login_form.password.data:
            session["user_id"] = user_id     # Store the user's ID in the session
            return redirect(url_for("stream", username=login_form.username.data))

    elif register_form.is_submitted() and register_form.submit.data:
        ok = sqlite.create_user(register_form.username.data, register_form.first_name.data, register_form.last_name.data, register_form.password.data)

        if not ok:
            flash("Failed to create user!", category="warning")
            return redirect(url_for("index"))
        
        flash("User successfully created!", category="success")
        return redirect(url_for("index"))

    return render_template("index.html.j2", title="Welcome", form=index_form)


@app.route("/stream/<string:username>", methods=["GET", "POST"])
def stream(username: str):
    """Provides the stream page for the application.

    If a form was submitted, it reads the form data and inserts a new post into the database.

    Otherwise, it reads the username from the URL and displays all posts from the user and their friends.
    """

    if not is_logged_in():
        return redirect(url_for("index"))

    post_form = PostForm()
    user = sqlite.get_user_data(username)

    if user is None or session["user_id"] != user["id"]:
        user_data = get_current_user_data()

        if user_data is None:
            return redirect(url_for("index"))

        return redirect(url_for("stream", username=user_data["username"]))

    if post_form.is_submitted():

        filename = secure_filename(post_form.image.data.filename)

        extension = Path(filename).suffix
<<<<<<< HEAD
        if extension and extension not in app.config["ALLOWED_EXTENSIONS"]:
=======
        if extension not in Config.ALLOWED_EXTENSIONS:
            flash("Illegal file extension", category="warning")
>>>>>>> 937421e1
            return redirect(url_for("stream", username=username))

        if post_form.image.data:
            user_id = session["user_id"]
            now = time.time()
            
            timestamps = upload_history.get(user_id, [])
            timestamps = [t for t in timestamps if now - t < app.config["UPLOAD_WINDOW"]]
            upload_limit = app.config["UPLOAD_LIMIT"]
            if len(timestamps) >= upload_limit:
                return jsonify({
                    "error": "Too many uploads",
                    "message": f"Limit is {upload_limit} uploads per {upload_limit} seconds."
                }), 429
            timestamps.append(now)
            upload_history[user_id] = timestamps
            
            path = Path(app.instance_path) / app.config["UPLOADS_FOLDER_PATH"] / filename
            post_form.image.data.save(path)

        ok = sqlite.create_post(user["id"], post_form.content.data, filename)

        if not ok:
            flash("Failed to create post!", category="warning")

        return redirect(url_for("stream", username=username))

    posts = sqlite.get_posts(user["id"])
    return render_template("stream.html.j2", title="Stream", username=username, form=post_form, posts=posts)


@app.route("/comments/<string:username>/<int:post_id>", methods=["GET", "POST"])
def comments(username: str, post_id: int):
    """Provides the comments page for the application.

    If a form was submitted, it reads the form data and inserts a new comment into the database.

    Otherwise, it reads the username and post id from the URL and displays all comments for the post.
    """
    if not is_logged_in():
        return redirect(url_for("index"))

    comments_form = CommentsForm()
    user = sqlite.get_user_data(username)

    if user is None or session["user_id"] != user["id"]:
        user_data = get_current_user_data()

        if user_data is None:
            return redirect(url_for("index"))

        return redirect(url_for("stream", username=user_data["username"]))

    if comments_form.is_submitted():
        sqlite.create_comment(post_id, user["id"], comments_form.comment.data)

    post = sqlite.get_post(post_id)
    comments = sqlite.get_comments(post_id)
    return render_template(
        "comments.html.j2", title="Comments", username=username, form=comments_form, post=post, comments=comments
    )


@app.route("/friends/<string:username>", methods=["GET", "POST"])
def friends(username: str):
    """Provides the friends page for the application.

    If a form was submitted, it reads the form data and inserts a new friend into the database.

    Otherwise, it reads the username from the URL and displays all friends of the user.
    """

    if not is_logged_in():
        return redirect(url_for("index"))

    friends_form = FriendsForm()
    user = sqlite.get_user_data(username)

    if user is None or session["user_id"] != user["id"]:
        user_data = get_current_user_data()

        if user_data is None:
            return redirect(url_for("index"))

        return redirect(url_for("friends", username=user_data["username"]))

    if friends_form.is_submitted():
        friend = sqlite.get_user_data(friends_form.username.data)
        friends = sqlite.get_friends(user["id"])

        if friend is None:
            flash("User does not exist!", category="warning")
        elif friend["id"] == user["id"]:
            flash("You cannot be friends with yourself!", category="warning")
        elif friend["id"] in [friend["f_id"] for friend in friends]:
            flash("You are already friends with this user!", category="warning")
        else:
            ok = sqlite.add_friend(user["id"], friend["id"])

            if not ok:
                flash("Failed to add friend!", category="warning")
                return redirect(url_for("friends", username=username))

            flash("Friend successfully added!", category="success")

    friends = sqlite.get_friend_datas(user["id"])
    return render_template("friends.html.j2", title="Friends", username=username, friends=friends, form=friends_form)


@app.route("/profile/<string:username>", methods=["GET", "POST"])
def profile(username: str):
    """Provides the profile page for the application.

    If a form was submitted, it reads the form data and updates the user's profile in the database.

    Otherwise, it reads the username from the URL and displays the user's profile.
    """

    if not is_logged_in():
        return redirect(url_for("index"))

    profile_form = ProfileForm()
    user = sqlite.get_user_data(username)

    if user is None:
        return redirect(url_for("index"))
    
    is_current_user = session["user_id"] == user["id"]

    if profile_form.is_submitted() and is_current_user:
        ok = sqlite.update_profile(username, profile_form.education.data, profile_form.employment.data, profile_form.music.data, profile_form.movie.data, profile_form.nationality.data, profile_form.birthday.data)
        
        if not ok:
            flash("Failed to update profile!", category="warning")
            return redirect(url_for("profile", username=username))
        
        return redirect(url_for("profile", username=username))

    return render_template("profile.html.j2", title="Profile", username=username, user=user, form=profile_form, show_edit=is_current_user)


@app.route("/uploads/<string:filename>")
def uploads(filename):
    """Provides an endpoint for serving uploaded files."""
    return send_from_directory(Path(app.instance_path) / app.config["UPLOADS_FOLDER_PATH"], filename)


@app.route("/logout")
def logout():
    """Logs the user out of the application."""
    session.clear()
    return redirect(url_for("index"))<|MERGE_RESOLUTION|>--- conflicted
+++ resolved
@@ -139,12 +139,8 @@
         filename = secure_filename(post_form.image.data.filename)
 
         extension = Path(filename).suffix
-<<<<<<< HEAD
         if extension and extension not in app.config["ALLOWED_EXTENSIONS"]:
-=======
-        if extension not in Config.ALLOWED_EXTENSIONS:
             flash("Illegal file extension", category="warning")
->>>>>>> 937421e1
             return redirect(url_for("stream", username=username))
 
         if post_form.image.data:
